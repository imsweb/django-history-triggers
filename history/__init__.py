--- conflicted
+++ resolved
@@ -1,9 +1,4 @@
-<<<<<<< HEAD
 __version_info__ = (2, 0, 1)
 __version__ = '.'.join(str(i) for i in __version_info__)
-=======
-__version_info__ = (2, 0, 0)
-__version__ = ".".join(str(i) for i in __version_info__)
->>>>>>> 93a24235
 
 default_app_config = "history.apps.HistoryConfig"